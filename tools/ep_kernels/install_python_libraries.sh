--- conflicted
+++ resolved
@@ -1,15 +1,38 @@
 #!/usr/bin/env bash
 set -ex
 
-<<<<<<< HEAD
-PIP_CMD=${PIP_CMD:-pip3}
+# usage: ./install_python_libraries.sh [options]
+#   --workspace <dir>    workspace directory (default: ./ep_kernels_workspace)
+#   --mode <mode>        "install" (default) or "wheel"
+#   --pplx-ref <commit>  pplx-kernels commit hash
+#   --deepep-ref <commit> DeepEP commit hash
+
 CUDA_HOME=${CUDA_HOME:-/usr/local/cuda}
-PPLX_COMMIT_HASH=${PPLX_COMMIT_HASH:-"c336faf"}
+PPLX_COMMIT_HASH=${PPLX_COMMIT_HASH:-"12cecfd"}
 DEEPEP_COMMIT_HASH=${DEEPEP_COMMIT_HASH:-"73b6ea4"}
-WORKSPACE=""
+NVSHMEM_VER=3.3.9
+WORKSPACE=${WORKSPACE:-$(pwd)/ep_kernels_workspace}
+MODE=${MODE:-install}
 
+# Parse arguments
 while [[ $# -gt 0 ]]; do
     case $1 in
+        --workspace)
+            if [[ -z "$2" || "$2" =~ ^- ]]; then
+                echo "Error: --workspace requires an argument." >&2
+                exit 1
+            fi
+            WORKSPACE="$2"
+            shift 2
+            ;;
+        --mode)
+            if [[ -z "$2" || "$2" =~ ^- ]]; then
+                echo "Error: --mode requires an argument." >&2
+                exit 1
+            fi
+            MODE="$2"
+            shift 2
+            ;;
         --pplx-ref)
             if [[ -z "$2" || "$2" =~ ^- ]]; then
                 echo "Error: --pplx-ref requires an argument." >&2
@@ -27,64 +50,24 @@
             shift 2
             ;;
         *)
-            if [[ -z "$WORKSPACE" ]]; then
-                WORKSPACE=$1
-            else
-                echo "Error: Unexpected argument '$1'" >&2
-                exit 1
-            fi
-            shift
+            echo "Error: Unknown argument '$1'" >&2
+            exit 1
             ;;
     esac
 done
 
-if [ -z "$WORKSPACE" ]; then
-    WORKSPACE=$(pwd)/ep_kernels_workspace
-fi
-export WORKSPACE
-
-if [ ! -d "$WORKSPACE" ]; then
-    mkdir -p "$WORKSPACE"
-fi
-$PIP_CMD install cmake torch ninja
-
-# build nvshmem
-pushd $WORKSPACE
-mkdir -p nvshmem_src
-wget https://developer.download.nvidia.com/compute/redist/nvshmem/3.2.5/source/nvshmem_src_3.2.5-1.txz
-tar -xvf nvshmem_src_3.2.5-1.txz -C nvshmem_src --strip-components=1
-pushd nvshmem_src
-wget https://github.com/deepseek-ai/DeepEP/raw/main/third-party/nvshmem.patch
-git init
-git apply -vvv nvshmem.patch
-
-# assume CUDA_HOME is set correctly
-if [ -z "$CUDA_HOME" ]; then
-    echo "CUDA_HOME is not set, please set it to your CUDA installation directory."
-    exit 1
-=======
-# usage: ./build.sh [workspace_dir] [mode]
-#   mode: "install" (default) → install directly into current Python env
-#         "wheel"              → build wheels into WORKSPACE/dist
-
-WORKSPACE=${1:-$(pwd)/ep_kernels_workspace}
-MODE=${2:-install}
 mkdir -p "$WORKSPACE"
 
 WHEEL_DIR="$WORKSPACE/dist"
 mkdir -p "$WHEEL_DIR"
-NVSHMEM_VER=3.3.9
 
 pushd "$WORKSPACE"
-
-CUDA_HOME=${CUDA_HOME:-/usr/local/cuda}
 
 # install dependencies if not installed
 if [ -z "$VIRTUAL_ENV" ]; then
   uv pip install --system cmake torch ninja
 else
   uv pip install cmake torch ninja
->>>>>>> 77e10c9c
 fi
 
 # fetch nvshmem
@@ -159,22 +142,6 @@
     fi
 }
 
-<<<<<<< HEAD
-# build and install pplx, require pytorch installed
-pushd $WORKSPACE
-clone_repo "https://github.com/ppl-ai/pplx-kernels" "pplx-kernels" "setup.py" "$PPLX_COMMIT_HASH"
-cd pplx-kernels
-$PIP_CMD install --no-build-isolation -vvv -e .
-popd
-
-# build and install deepep, require pytorch installed
-pushd $WORKSPACE
-clone_repo "https://github.com/deepseek-ai/DeepEP" "DeepEP" "setup.py" "$DEEPEP_COMMIT_HASH"
-cd DeepEP
-export NVSHMEM_DIR=$WORKSPACE/nvshmem_install
-$PIP_CMD install --no-build-isolation -vvv -e .
-popd
-=======
 deepep_cuda13_patch() {
     cuda_version_major=$(${CUDA_HOME}/bin/nvcc --version | egrep -o "release [0-9]+" | cut -d ' ' -f 2)
     if [ ${cuda_version_major} -ge 13 ]; then
@@ -212,7 +179,7 @@
     "https://github.com/ppl-ai/pplx-kernels" \
     "pplx-kernels" \
     "setup.py" \
-    "12cecfd" \
+    "$PPLX_COMMIT_HASH" \
     ""
 
 # build DeepEP
@@ -220,11 +187,10 @@
     "https://github.com/deepseek-ai/DeepEP" \
     "DeepEP" \
     "setup.py" \
-    "73b6ea4" \
+    "$DEEPEP_COMMIT_HASH" \
     "export NVSHMEM_DIR=$WORKSPACE/nvshmem; "
 
 if [ "$MODE" = "wheel" ]; then
     echo "All wheels written to $WHEEL_DIR"
     ls -l "$WHEEL_DIR"
-fi
->>>>>>> 77e10c9c
+fi